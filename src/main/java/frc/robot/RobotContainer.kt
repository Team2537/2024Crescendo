package frc.robot

//import frc.robot.subsystems.SwerveSubsystem
import edu.wpi.first.wpilibj.shuffleboard.Shuffleboard
import edu.wpi.first.wpilibj2.command.Command
import edu.wpi.first.wpilibj2.command.CommandScheduler
import edu.wpi.first.wpilibj2.command.InstantCommand
import edu.wpi.first.wpilibj2.command.ParallelDeadlineGroup
import edu.wpi.first.wpilibj2.command.SequentialCommandGroup
import edu.wpi.first.wpilibj2.command.WaitCommand
import edu.wpi.first.wpilibj2.command.button.CommandXboxController
import edu.wpi.first.wpilibj2.command.button.Trigger
import edu.wpi.first.wpilibj2.command.sysid.SysIdRoutine
import frc.robot.commands.launcher.IntakeNoteCommand
import frc.robot.commands.launcher.LaunchCommand
import frc.robot.commands.pivot.QuickPivotCommand
import frc.robot.subsystems.SwerveSubsystem
import frc.robot.subsystems.climb.ClimberSubsystem
import frc.robot.subsystems.intake.IntakeSubsystem
import frc.robot.subsystems.launcher.LaunchSubsystem
import frc.robot.subsystems.pivot.PivotSubsystem
import frc.robot.util.SingletonXboxController
import lib.commands.deadline
import lib.commands.with

/**
 * This class is where the bulk of the robot should be declared. Since Command-based is a
 * "declarative" paradigm, very little robot logic should actually be handled in the [Robot]
 * periodic methods (other than the scheduler calls). Instead, the structure of the robot (including
 * subsystems, commands, and trigger mappings) should be declared here.
 *
 * In Kotlin, it is recommended that all your Subsystems are Kotlin objects. As such, there
 * can only ever be a single instance. This eliminates the need to create reference variables
 * to the various subsystems in this container to pass into to commands. The commands can just
 * directly reference the (single instance of the) object.
 */
object RobotContainer {
    // Testing pre-commit

    private val controller = SingletonXboxController // TODO: refactor to use ProfileController

    private val intakePivot: QuickPivotCommand = QuickPivotCommand(Constants.PivotConstants.INTAKE_POSITION)
    private val ampPivot: QuickPivotCommand = QuickPivotCommand(Constants.PivotConstants.AMP_POSITION)
    private val speakerPivot: QuickPivotCommand = QuickPivotCommand(Constants.PivotConstants.SUBWOOFER_POSITION)

    private val homePivot: Command = PivotSubsystem.homingRoutine()
    private val manualPivot = PivotSubsystem.manualPivot { controller.rightY }

    private val manualClimb = ClimberSubsystem.dualArmControl { controller.rightY }

    private val isNoteStored: Trigger = Trigger { LaunchSubsystem.input.rightNoteDetected }

    private val launchCommand: LaunchCommand = LaunchCommand { controller.leftTriggerAxis > 0.75 }

    private val intakeNote: IntakeNoteCommand = IntakeNoteCommand()


    init {
        // TODO: comment stuff in this function cause I'm lazy (:
        initializeObjects()
        configureBindings()

        Shuffleboard.getTab("Scheduler").add("Scheduler", CommandScheduler.getInstance())

    }

    /**
     * Use to eager initialize objects
     */
    private fun initializeObjects() {
        ClimberSubsystem
        PivotSubsystem
        LaunchSubsystem
//        IntakeSubsystem
        SwerveSubsystem
    }


    /**
     * Use this method to define your `trigger->command` mappings. Triggers can be created via the
     * [Trigger] constructor that takes a [BooleanSupplier][java.util.function.BooleanSupplier]
     * with an arbitrary predicate, or via the named factories in [GenericHID][edu.wpi.first.wpilibj2.command.button.CommandGenericHID]
     * subclasses such for [Xbox][CommandXboxController]/[PS4][edu.wpi.first.wpilibj2.command.button.CommandPS4Controller]
     * controllers or [Flight joysticks][edu.wpi.first.wpilibj2.command.button.CommandJoystick].
     */
    private fun configureBindings() {
        // Intake Command Group
<<<<<<< HEAD
        controller.rightBumper().toggleOnTrue(
            intakeNote
=======
        controller.leftBumper().toggleOnTrue(
            IntakeNoteCommand() deadline IntakeSubsystem.intakeNote() with intakePivot
>>>>>>> 80042e02
        )

        // Zero the gyro
        controller.leftStick().onTrue(InstantCommand(SwerveSubsystem::zeroGyro))
        // Toggle field oriented drive
        controller.rightStick().onTrue(InstantCommand(SwerveSubsystem::toggleFieldOriented))

        // Pivot position bindings
        controller.povUp().onTrue(ampPivot)
        controller.povDown().onTrue(speakerPivot)
        controller.povRight().onTrue(intakePivot)

        // Home the pivot
        controller.y().onTrue(homePivot)

        // Manual control bindings
        controller.b().toggleOnTrue(manualPivot)
        controller.x().whileTrue(
            SequentialCommandGroup(
                LaunchSubsystem.topSysIDRoutine.dynamic(SysIdRoutine.Direction.kForward),
                WaitCommand(2.0),
                LaunchSubsystem.topSysIDRoutine.dynamic(SysIdRoutine.Direction.kReverse),
                WaitCommand(2.0),
                LaunchSubsystem.topSysIDRoutine.quasistatic(SysIdRoutine.Direction.kForward),
                WaitCommand(2.0),
                LaunchSubsystem.topSysIDRoutine.quasistatic(SysIdRoutine.Direction.kReverse)
            )
        )

        controller.a().and(isNoteStored).onTrue(launchCommand)


    }


}<|MERGE_RESOLUTION|>--- conflicted
+++ resolved
@@ -6,11 +6,8 @@
 import edu.wpi.first.wpilibj2.command.CommandScheduler
 import edu.wpi.first.wpilibj2.command.InstantCommand
 import edu.wpi.first.wpilibj2.command.ParallelDeadlineGroup
-import edu.wpi.first.wpilibj2.command.SequentialCommandGroup
-import edu.wpi.first.wpilibj2.command.WaitCommand
 import edu.wpi.first.wpilibj2.command.button.CommandXboxController
 import edu.wpi.first.wpilibj2.command.button.Trigger
-import edu.wpi.first.wpilibj2.command.sysid.SysIdRoutine
 import frc.robot.commands.launcher.IntakeNoteCommand
 import frc.robot.commands.launcher.LaunchCommand
 import frc.robot.commands.pivot.QuickPivotCommand
@@ -52,8 +49,6 @@
 
     private val launchCommand: LaunchCommand = LaunchCommand { controller.leftTriggerAxis > 0.75 }
 
-    private val intakeNote: IntakeNoteCommand = IntakeNoteCommand()
-
 
     init {
         // TODO: comment stuff in this function cause I'm lazy (:
@@ -71,7 +66,7 @@
         ClimberSubsystem
         PivotSubsystem
         LaunchSubsystem
-//        IntakeSubsystem
+        IntakeSubsystem
         SwerveSubsystem
     }
 
@@ -85,13 +80,8 @@
      */
     private fun configureBindings() {
         // Intake Command Group
-<<<<<<< HEAD
-        controller.rightBumper().toggleOnTrue(
-            intakeNote
-=======
         controller.leftBumper().toggleOnTrue(
             IntakeNoteCommand() deadline IntakeSubsystem.intakeNote() with intakePivot
->>>>>>> 80042e02
         )
 
         // Zero the gyro
@@ -109,21 +99,9 @@
 
         // Manual control bindings
         controller.b().toggleOnTrue(manualPivot)
-        controller.x().whileTrue(
-            SequentialCommandGroup(
-                LaunchSubsystem.topSysIDRoutine.dynamic(SysIdRoutine.Direction.kForward),
-                WaitCommand(2.0),
-                LaunchSubsystem.topSysIDRoutine.dynamic(SysIdRoutine.Direction.kReverse),
-                WaitCommand(2.0),
-                LaunchSubsystem.topSysIDRoutine.quasistatic(SysIdRoutine.Direction.kForward),
-                WaitCommand(2.0),
-                LaunchSubsystem.topSysIDRoutine.quasistatic(SysIdRoutine.Direction.kReverse)
-            )
-        )
+        controller.x().toggleOnTrue(manualClimb)
 
         controller.a().and(isNoteStored).onTrue(launchCommand)
-
-
     }
 
 
