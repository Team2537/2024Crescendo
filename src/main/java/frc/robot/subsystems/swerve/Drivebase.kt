package frc.robot.subsystems.swerve

import choreo.Choreo
import choreo.Choreo.TrajectoryLogger
import choreo.auto.AutoFactory
import choreo.trajectory.SwerveSample
import edu.wpi.first.math.VecBuilder
import edu.wpi.first.math.controller.PIDController
import edu.wpi.first.math.estimator.SwerveDrivePoseEstimator
import edu.wpi.first.math.geometry.Pose2d
import edu.wpi.first.math.geometry.Pose3d
import edu.wpi.first.math.geometry.Rotation2d
import edu.wpi.first.math.geometry.Rotation3d
import edu.wpi.first.math.geometry.Transform3d
import edu.wpi.first.math.geometry.Translation2d
import edu.wpi.first.math.geometry.Translation3d
import edu.wpi.first.math.kinematics.ChassisSpeeds
import edu.wpi.first.math.kinematics.SwerveDriveKinematics
import edu.wpi.first.math.kinematics.SwerveModulePosition
import edu.wpi.first.math.kinematics.SwerveModuleState
import edu.wpi.first.math.util.Units.inchesToMeters
import edu.wpi.first.units.Angle
import edu.wpi.first.units.Distance
import edu.wpi.first.units.Measure
import edu.wpi.first.units.Units
import edu.wpi.first.units.Units.Meters
import edu.wpi.first.units.Units.Radians
import edu.wpi.first.units.Voltage
import edu.wpi.first.wpilibj.DriverStation
import edu.wpi.first.wpilibj2.command.Command
import edu.wpi.first.wpilibj2.command.PrintCommand
import edu.wpi.first.wpilibj2.command.SubsystemBase
import edu.wpi.first.wpilibj2.command.sysid.SysIdRoutine
import edu.wpi.first.wpilibj2.command.sysid.SysIdRoutine.Direction
import frc.robot.Constants
import frc.robot.Robot
import frc.robot.subsystems.swerve.gyro.GyroIO
import frc.robot.subsystems.swerve.gyro.GyroIOPigeon2
import frc.robot.subsystems.swerve.gyro.GyroIOSim
import frc.robot.subsystems.swerve.module.ModuleIO
import frc.robot.subsystems.swerve.module.SwerveModule
import lib.LoggedTunableNumber
import lib.math.units.into
import org.littletonrobotics.junction.Logger
import java.util.function.BiConsumer
import java.util.function.BooleanSupplier
import java.util.function.DoubleSupplier
import kotlin.jvm.optionals.getOrDefault
import edu.wpi.first.math.util.Units as Conversions

class Drivebase : SubsystemBase("Drivebase") {

    private var driverOrientation: Rotation2d = Rotation2d()
    private var hasAppliedOffset: Boolean = false

    /**
     * Gyro IO for interacting with a gyroscope, automatically initializes between Real, Sim, and Replay (blank interface)
     */
    private val gyro: GyroIO = when (Constants.RobotConstants.mode) {
        Constants.RobotConstants.Mode.REAL -> GyroIOPigeon2(id = 13)
        Constants.RobotConstants.Mode.SIM -> GyroIOSim(this::robotRelativeSpeeds)
        Constants.RobotConstants.Mode.REPLAY -> object : GyroIO {}
    }

    /**
     * Gyro inputs for reading values out of the gyro IO interface
     */
    val gyroInputs: GyroIO.GyroInputs = GyroIO.GyroInputs()

    private val modules: Array<SwerveModule> = arrayOf(
        SwerveModule(flConfig),
        SwerveModule(frConfig),
        SwerveModule(blConfig),
        SwerveModule(brConfig),
    )

    /**
     * Array of [SwerveModuleState] used for storing desired states, these are then logged for tuning purposes
     */
    private val desiredStates: Array<SwerveModuleState> = Array(4) { SwerveModuleState() }

    /**
     * Array of [SwerveModuleState] used for storing measured states from drivebase's modules, these are then logged for tuning purposes
     */
    private val measuredStates: Array<SwerveModuleState> = Array(4) { SwerveModuleState() }

    /**
     * Array of [Translation2d] used for storing the physical positions of modules, used for kinematics
     */
    private val moduleTranslations: Array<Translation2d> = arrayOf(
        Translation2d(moduleOffset, moduleOffset),
        Translation2d(moduleOffset, -moduleOffset),
        Translation2d(-moduleOffset, moduleOffset),
        Translation2d(-moduleOffset, -moduleOffset),
    )

    private val driveKp = LoggedTunableNumber(
        "swerve/modules/driveKp",
        if (Constants.RobotConstants.mode == Constants.RobotConstants.Mode.REAL) 5.0 else 0.0
    )

    private val driveKi = LoggedTunableNumber(
        "swerve/modules/driveKi",
        if (Constants.RobotConstants.mode == Constants.RobotConstants.Mode.REAL) 0.0 else 0.0
    )

    private val driveKd = LoggedTunableNumber(
        "swerve/modules/driveKd",
        if (Constants.RobotConstants.mode == Constants.RobotConstants.Mode.REAL) 0.1 else 0.0
    )

    private val turnKp = LoggedTunableNumber(
        "swerve/modules/turnKp",
        if (Constants.RobotConstants.mode == Constants.RobotConstants.Mode.REAL) 5.0 else 10.0
    )

    private val turnKi = LoggedTunableNumber(
        "swerve/modules/turnKi",
        if (Constants.RobotConstants.mode == Constants.RobotConstants.Mode.REAL) 0.0 else 0.0
    )

    private val turnKd = LoggedTunableNumber(
        "swerve/modules/turnKd",
        if (Constants.RobotConstants.mode == Constants.RobotConstants.Mode.REAL) 0.0 else 0.0
    )

    /**
     * Array of [SwerveModulePosition] used for storing the distance traveled of each module, this is for odometry
     */
    private val modulePositions: Array<SwerveModulePosition> = Array(4) { SwerveModulePosition() }

    /**
     * Robot relative speeds of the robot, used for logging and gyro simulation
     */
    val robotRelativeSpeeds: ChassisSpeeds
        get() = ChassisSpeeds.fromFieldRelativeSpeeds(
            kinematics.toChassisSpeeds(*measuredStates),
            gyroInputs.yaw.unaryMinus(),
        )

    /**
     * Field relative speeds of the robot, used for logging and gyro simulation
     */
    val fieldRelativeSpeeds: ChassisSpeeds
        get() = kinematics.toChassisSpeeds(*measuredStates)

    /**
     * Kinematics object used for calculating module states from chassis speeds and vice versa
     */
    private val kinematics: SwerveDriveKinematics = SwerveDriveKinematics(*moduleTranslations)


    private val poseEstimator: SwerveDrivePoseEstimator = SwerveDrivePoseEstimator(
        kinematics,
        gyroInputs.yaw,
        getModulePositions(),
        Pose2d(),
    )

    val pose: Pose2d
        get() = poseEstimator.estimatedPosition

    private val driveSysID: SysIdRoutine = SysIdRoutine(
        SysIdRoutine.Config(),
        SysIdRoutine.Mechanism(
            { volts: Measure<Voltage> ->
                modules.forEach {
                    it.pointAt(Rotation2d())
                    it.applyVoltage(volts.into(Units.Volts))
                }
            },
            null,
            this
        )
    )

    private val routineToUse = driveSysID

<<<<<<< HEAD
    private val xControlP = LoggedTunableNumber("swerve/choreo/xControlP", 4.0)
    private val xControlI = LoggedTunableNumber("swerve/choreo/xControlI", 0.1)
    private val xControlD = LoggedTunableNumber("swerve/choreo/xControlD", 1.5)

    private val yControlP = LoggedTunableNumber("swerve/choreo/yControlP", 4.0)
    private val yControlI = LoggedTunableNumber("swerve/choreo/yControlI", 0.1)
    private val yControlD = LoggedTunableNumber("swerve/choreo/yControlD", 1.5)

    private val rotControlP = LoggedTunableNumber("swerve/choreo/rotControlP", 0.0)
    private val rotControlI = LoggedTunableNumber("swerve/choreo/rotControlI", 0.0)
    private val rotControlD = LoggedTunableNumber("swerve/choreo/rotControlD", 0.0)

    private val xControl = PIDController(xControlP.get(), xControlI.get(), xControlD.get())
    private val yControl = PIDController(yControlP.get(), yControlI.get(), yControlD.get())
    private val rotControl = PIDController(rotControlP.get(), rotControlI.get(), rotControlD.get())

    private val controller: BiConsumer<Pose2d, SwerveSample> =
        BiConsumer { currPose: Pose2d, sample: SwerveSample ->
            val speeds = ChassisSpeeds.fromFieldRelativeSpeeds(
                xControl.calculate(currPose.translation.x, sample.x) + sample.vx,
                yControl.calculate(currPose.translation.y, sample.y) + sample.vy,
                rotControl.calculate(currPose.rotation.radians, sample.heading) + sample.omega,
                pose.rotation
            )

            applyChassisSpeeds(speeds)
        }

    private val trajLogger: TrajectoryLogger<SwerveSample> =
        TrajectoryLogger { sample, isStart ->
            if (!isStart) {
                Logger.recordOutput("swerve/AutoTraj", *emptyArray<Pose2d>())
                return@TrajectoryLogger
            }


            if (DriverStation.getAlliance().getOrDefault(DriverStation.Alliance.Blue) == DriverStation.Alliance.Red) {
                Logger.recordOutput("swerve/AutoTraj", *sample.flipped().poses)
            } else {
                Logger.recordOutput("swerve/AutoTraj", *sample.poses)
            }
        }

    val factory: AutoFactory = Choreo.createAutoFactory(
        this,
        ::pose,
        controller,
        { DriverStation.getAlliance().getOrDefault(DriverStation.Alliance.Blue) == DriverStation.Alliance.Red },
        AutoFactory.AutoBindings(),
        trajLogger
    )

    init {
        modules.forEach {
            it.setDrivePID(driveKp.get(), driveKi.get(), driveKd.get())
            it.setTurnPID(turnKp.get(), turnKi.get(), turnKd.get())
        }
    }
=======
    private val slowModeScalar = 0.3
>>>>>>> fd357550

    /**
     * Method for getting the module positions from the module constants
     *
     * @return Array of [SwerveModulePosition] containing the module positions
     */
    private fun getModulePositions(): Array<SwerveModulePosition> {
        modules.forEachIndexed { index, module ->
            modulePositions[index] = module.modulePosition
        }

        return modulePositions
    }


    /**
     * Method for resetting the heading of the robot
     */
    fun resetHeading() {
        gyro.setYaw(Rotation2d())
    }

    /**
     * Method for setting the heading of the robot
     *
     * @param heading New heading of the robot
     */
    fun applyChassisSpeeds(speeds: ChassisSpeeds) {
        val discreteSpeeds = ChassisSpeeds.discretize(speeds, 0.02)

        val swerveModuleStates = kinematics.toSwerveModuleStates(discreteSpeeds)

        SwerveDriveKinematics.desaturateWheelSpeeds(swerveModuleStates, maxSpeed)

        Logger.recordOutput("swerve/appliedSpeeds", speeds)

        modules.forEachIndexed { index, module ->
            desiredStates[index] = swerveModuleStates[index]
            module.apply(swerveModuleStates[index])
        }
    }

    /**
     * Factory for creating a command to drive the robot
     * This command will create chassis speeds from the inputs and apply them to the robot
     *
     * @param forwards Supplier for the forwards speed of the robot
     * @param strafe Supplier for the strafe speed of the robot
     * @param rotation Supplier for the rotation speed of the robot
     * @param isFieldOriented Supplier for whether the robot is field oriented or not
     *
     * @return Command for driving the robot
     */
    fun driveCommand(
        forwards: DoubleSupplier,
        strafe: DoubleSupplier,
        rotation: DoubleSupplier,
        isFieldOriented: BooleanSupplier,
        isSlowMode: BooleanSupplier
    ): Command? {
        return this.run {
            var vForwards = forwards.asDouble
            var vStrafe = strafe.asDouble
            var vRotation = rotation.asDouble

            if (isSlowMode.asBoolean) {
                vForwards *= slowModeScalar
                vStrafe *= slowModeScalar
                vRotation *= slowModeScalar
            }

            val speeds = if (isFieldOriented.asBoolean) {
                ChassisSpeeds.fromFieldRelativeSpeeds(
                    (vForwards * (maxSpeed into Units.MetersPerSecond)),
                    (vStrafe * (maxSpeed into Units.MetersPerSecond)),
                    (vRotation * 1.5 * (Math.PI)),
                    gyroInputs.yaw.plus(driverOrientation),
                )
            } else {
                ChassisSpeeds(
                    (vForwards * (maxSpeed into Units.MetersPerSecond)),
                    (vStrafe * (maxSpeed into Units.MetersPerSecond)),
                    (vRotation * 1.5 * (Math.PI)),
                )
            }

            applyChassisSpeeds(speeds)
        }
    }

    fun fakeNotePickup(): Command {
        return PrintCommand("Picking Up Note")
//        return this.run { applyChassisSpeeds(ChassisSpeeds(0.25, 0.0, 0.0)) }.withTimeout(2.0)
    }

    /**
     * Method for resetting the odometry of the robot
     *
     * @param pose New pose of the robot
     */
    fun resetOdometry(pose: Pose2d) {
        poseEstimator.resetPosition(gyroInputs.yaw, getModulePositions(), pose)
    }

    /**
     * Periodic method, runs every loop
     *
     * This method updates the gyro inputs, module inputs, and pose estimator
     */
    override fun periodic() {

        LoggedTunableNumber.ifChanged(
            hashCode(),
            { pid -> xControl.setPID(pid[0], pid[1], pid[2]) },
            xControlP, xControlI, xControlD
        )

        LoggedTunableNumber.ifChanged(
            hashCode(),
            { pid -> yControl.setPID(pid[0], pid[1], pid[2]) },
            yControlP, yControlI, yControlD
        )

        LoggedTunableNumber.ifChanged(
            hashCode(),
            { pid -> rotControl.setPID(pid[0], pid[1], pid[2]) },
            rotControlP, rotControlI, rotControlD
        )

        LoggedTunableNumber.ifChanged(
            hashCode(),
            { pid -> modules.forEach { it.setDrivePID(pid[0], pid[1], pid[2]) }; println("Drive PID: $pid") },
            driveKp, driveKi, driveKd
        )

        LoggedTunableNumber.ifChanged(
            hashCode(),
            { pid -> modules.forEach { it.setTurnPID(pid[0], pid[1], pid[2]) }; println("Turn PID: $pid") },
            turnKp, turnKi, turnKd
        )

        gyro.updateInputs(gyroInputs)
        Logger.processInputs("swerve/gyro", gyroInputs)
        modules.forEachIndexed { index, it ->
            it.updateInputs()
            Logger.processInputs("swerve/module[${index + 1}]", it.inputs)
        }
        poseEstimator.update(gyroInputs.yaw, getModulePositions())

        Logger.recordOutput("swerve/pose", Pose2d.struct, pose)
        modules.forEachIndexed { index, swerveModule ->
            measuredStates[index] = swerveModule.state
        }
        Logger.recordOutput("swerve/measuredState", SwerveModuleState.struct, *measuredStates)
        Logger.recordOutput("swerve/desiredState", SwerveModuleState.struct, *desiredStates)

        Logger.recordOutput(
            "vision/Estimator Camera Pose",
            Pose3d.struct,
            Pose3d(pose).transformBy(robotToCam),
        )

        if (!hasAppliedOffset || Robot.isDisabled) {
            DriverStation.getAlliance().ifPresent { alliance ->
                driverOrientation = when (alliance) {
                    DriverStation.Alliance.Red -> Rotation2d.fromDegrees(180.0)
                    DriverStation.Alliance.Blue -> Rotation2d()
                    else -> Rotation2d(0.0)
                }
                hasAppliedOffset = true
            }
        }
    }

    fun setVisionSTDDevs(x: Measure<Distance>, y: Measure<Distance>, rot: Measure<Angle>) {
        poseEstimator.setVisionMeasurementStdDevs(VecBuilder.fill(x into Meters, y into Meters, rot into Radians))
    }

    fun quasistaticSysID(direction: Direction): Command {
        return routineToUse.quasistatic(direction)
    }

    fun dynamicSysID(direction: Direction): Command {
        return routineToUse.dynamic(direction)
    }

    fun stop() {
        applyChassisSpeeds(ChassisSpeeds())
    }

    companion object {
        private val robotToCam: Transform3d = Transform3d(
            Translation3d(
                0.339736,
                Conversions.inchesToMeters(0.0),
                0.130902,
            ),
            Rotation3d(0.0, Conversions.degreesToRadians(-20.0), 0.0),
        )

        val maxSpeed = Units.FeetPerSecond.of(15.1)

        const val driveRatio: Double = 6.75
        const val turnRatio: Double = 150.0 / 7.0

        val wheelRadius = Units.Inches.of(2.0)

        val moduleOffset = inchesToMeters(9.7859)

        val flConfig: ModuleIO.ModuleConstants = ModuleIO.ModuleConstants(
            1, 2, 3,
            false, true, false,
            Rotation2d.fromRotations(0.371),
            turnRatio, driveRatio,
            wheelRadius
        )

        val frConfig: ModuleIO.ModuleConstants = ModuleIO.ModuleConstants(
            4, 5, 6,
            true, true, false,
            Rotation2d.fromRotations(0.39),
            turnRatio, driveRatio,
            wheelRadius
        )

        val blConfig: ModuleIO.ModuleConstants = ModuleIO.ModuleConstants(
            7, 8, 9,
            false, true, false,
            Rotation2d.fromRotations(-0.386),
            turnRatio, driveRatio,
            wheelRadius
        )


        val brConfig: ModuleIO.ModuleConstants = ModuleIO.ModuleConstants(
            10, 11, 12,
            true, true, false,
            Rotation2d.fromRotations(-0.247),
            turnRatio, driveRatio,
            wheelRadius
        )

        val moduleOffset = inchesToMeters(9.7859)
    }
}<|MERGE_RESOLUTION|>--- conflicted
+++ resolved
@@ -176,7 +176,8 @@
 
     private val routineToUse = driveSysID
 
-<<<<<<< HEAD
+    private val slowModeScalar = 0.3
+
     private val xControlP = LoggedTunableNumber("swerve/choreo/xControlP", 4.0)
     private val xControlI = LoggedTunableNumber("swerve/choreo/xControlI", 0.1)
     private val xControlD = LoggedTunableNumber("swerve/choreo/xControlD", 1.5)
@@ -235,9 +236,6 @@
             it.setTurnPID(turnKp.get(), turnKi.get(), turnKd.get())
         }
     }
-=======
-    private val slowModeScalar = 0.3
->>>>>>> fd357550
 
     /**
      * Method for getting the module positions from the module constants
@@ -479,7 +477,5 @@
             turnRatio, driveRatio,
             wheelRadius
         )
-
-        val moduleOffset = inchesToMeters(9.7859)
     }
 }