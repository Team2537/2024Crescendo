--- conflicted
+++ resolved
@@ -3,29 +3,12 @@
 import edu.wpi.first.networktables.NetworkTable
 import edu.wpi.first.networktables.NetworkTableEntry
 import edu.wpi.first.networktables.NetworkTableInstance
-<<<<<<< HEAD
 import edu.wpi.first.wpilibj2.command.SubsystemBase
 import lib.vision.Limelight
 
 object LimelightSubsystem : SubsystemBase() {
     private val limelight: Limelight = Limelight(NetworkTableInstance.getDefault().getTable("limelight"))
-=======
-import edu.wpi.first.wpilibj.shuffleboard.Shuffleboard
-import edu.wpi.first.wpilibj.shuffleboard.ShuffleboardTab
-import edu.wpi.first.wpilibj2.command.SubsystemBase
 
-object LimelightSubsystem : SubsystemBase() {
-    // NetworkTableEntry objects for getting data from the Limelight
-    private var tx: NetworkTableEntry
-    private var ty: NetworkTableEntry
-    private var ta: NetworkTableEntry
-    private var tv: NetworkTableEntry
-    private var ts: NetworkTableEntry
-
-    // NetworkTable object for getting data from the Limelight
-    private var table: NetworkTable
-    private var visionTab: ShuffleboardTab
->>>>>>> bce66450
 
     // Variables for storing data from the Limelight
     private var xOffset: Double = 0.0
@@ -47,43 +30,7 @@
 
         visionTab = Shuffleboard.getTab("Vision")
 
-        visionTab.addDouble("X Offset") { xOffset }
-        visionTab.addDouble("Y Offset") { yOffset }
-        visionTab.addDouble("Area") { area }
-        visionTab.addDouble("Skew") { skew }
-        visionTab.addBoolean("Target Visible") { targetVisible }
+    val targetVisible: Boolean
+        get() = limelight.targetVisible
 
-        // Create a Shuffleboard tab for the Limelight
-        val visionTab: ShuffleboardTab = Shuffleboard.getTab("Vision")
-    }
-
-    override fun periodic() {
-        // Update the data with the latest values from the Limelight
-        xOffset = tx.getDouble(0.0)
-        yOffset = ty.getDouble(0.0)
-        area = ta.getDouble(0.0)
-        skew = ts.getDouble(0.0)
-        targetVisible = tv.getDouble(0.0) == 1.0
-    }
-
-    // Getters for the data from the Limelight
-    fun getXOffset(): Double {
-        return xOffset
-    }
-
-    fun getYOffset(): Double {
-        return yOffset
-    }
-
-    fun getArea(): Double {
-        return area
-    }
-
-    fun getSkew(): Double {
-        return skew
-    }
-
-    fun isTargetVisible(): Boolean {
-        return targetVisible
-    }
 }