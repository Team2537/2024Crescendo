package frc.robot

import edu.wpi.first.math.geometry.Translation3d
import edu.wpi.first.math.util.Units
import edu.wpi.first.wpilibj.Filesystem
import swervelib.math.Matter
import swervelib.parser.PIDFConfig
import java.io.File

/*
 * The Constants file provides a convenient place for teams to hold robot-wide
 * numerical or boolean constants. This file should not be used for any other purpose.
 * All String, Boolean, and numeric (Int, Long, Float, Double) constants should use
 * `const` definitions. Other constant types should use `val` definitions.
 */

object Constants {
    const val ROBOT_MASS = (148 - 20.3) * 0.453592 // 32lbs * kg per pound
    val CHASSIS = Matter(Translation3d(0.0, 0.0, Units.inchesToMeters(8.0)), ROBOT_MASS)
    const val LOOP_TIME = 0.13 // s, 20ms + 110ms spark max velocity lag

    object OperatorConstants {
        const val LEFT_X_DEADBAND = 0.01
        const val LEFT_Y_DEADBAND = 0.01
    }

    object Auto {
        val xAutoPID: PIDFConfig = PIDFConfig(0.7, 0.0, 0.0)
        val yAutoPID: PIDFConfig = PIDFConfig(0.7, 0.0, 0.0)
        val angleAutoPID: PIDFConfig = PIDFConfig(0.4, 0.0, 0.01)
        const val MAX_SPEED = 4.0
        const val MAX_ACCELERATION = 2.0
    }

    object Drivebase {
        // Hold time on motor brakes when disabled
        const val WHEEL_LOCK_TIME = 10.0 // seconds
    }

    object IOConstants {
        const val DRIVER_CONTROLLER_PORT = 0
        const val OPERATOR_CONTROLLER_PORT = 1
    }

    object FileConstants {
        val SWERVE_CONFIG: File = File(Filesystem.getDeployDirectory(), "swerve")
    }

<<<<<<< HEAD
    object LauncherConstants{
        val ANGLE_MOTOR_PORT = 3
        val ANGLE_KP = 0.001
        val ANGLE_KI = 0.0
        val ANGLE_KD = 0.0
=======
    object LauncherConstants {
        const val LAUNCHER_P : Double = 0.0002
        const val LAUNCHER_I : Double = 0.00001
        const val LAUNCHER_D : Double = 0.00001

        const val LEFT_LAUNCHER_PORT : Int = 1
        const val RIGHT_LAUNCHER_PORT : Int = 2
>>>>>>> e413b1d0
    }
}<|MERGE_RESOLUTION|>--- conflicted
+++ resolved
@@ -46,20 +46,17 @@
         val SWERVE_CONFIG: File = File(Filesystem.getDeployDirectory(), "swerve")
     }
 
-<<<<<<< HEAD
     object LauncherConstants{
         val ANGLE_MOTOR_PORT = 3
         val ANGLE_KP = 0.001
         val ANGLE_KI = 0.0
         val ANGLE_KD = 0.0
-=======
-    object LauncherConstants {
+      
         const val LAUNCHER_P : Double = 0.0002
         const val LAUNCHER_I : Double = 0.00001
         const val LAUNCHER_D : Double = 0.00001
 
         const val LEFT_LAUNCHER_PORT : Int = 1
         const val RIGHT_LAUNCHER_PORT : Int = 2
->>>>>>> e413b1d0
     }
 }