--- conflicted
+++ resolved
@@ -6,13 +6,8 @@
 import edu.wpi.first.wpilibj2.command.CommandScheduler
 import edu.wpi.first.wpilibj2.command.button.CommandXboxController
 import frc.robot.subsystems.Climb
-<<<<<<< HEAD
-import frc.robot.subsystems.Drivebase
-import frc.robot.subsystems.Intake
-=======
 import frc.robot.subsystems.swerve.Drivebase
 import frc.robot.subsystems.intake.Intake
->>>>>>> 3e82e3c0
 import frc.robot.subsystems.pivot.Pivot
 import org.littletonrobotics.junction.LogFileUtil
 import org.littletonrobotics.junction.LoggedRobot
@@ -36,30 +31,23 @@
 //    val climb = Climb()
 //    val pivot = Pivot()
     val drivebase = Drivebase()
-<<<<<<< HEAD
-    val intake = Intake()
-=======
 //    val intake = Intake()
->>>>>>> 3e82e3c0
 //    val launcher = Launcher()
 
 
     val driverController: CommandXboxController = CommandXboxController(0).apply {
         // BINDINGS GO HERE
-<<<<<<< HEAD
-//        button(1).onTrue(pivot.sendToPosition(Units.Degrees.of(30.0)))
-//        button(2).onTrue(pivot.sendToPosition(Units.Degrees.of(60.0)))
-//        button(3).onTrue(pivot.home())
-        a().toggleOnTrue(pivot.manualControl { getRawAxis(1) })
-        b().onTrue(pivot.homeSensorless(15.0))
-=======
         drivebase.defaultCommand = drivebase.driveCommand(
             { -leftY },
             { -leftX },
             { -rightX },
             leftBumper()
         )
->>>>>>> 3e82e3c0
+//        button(1).onTrue(pivot.sendToPosition(Units.Degrees.of(30.0)))
+//        button(2).onTrue(pivot.sendToPosition(Units.Degrees.of(60.0)))
+//        button(3).onTrue(pivot.home())
+        a().toggleOnTrue(pivot.manualControl { getRawAxis(1) })
+        b().onTrue(pivot.homeSensorless(15.0))
     }
 
 
