package frc.robot

<<<<<<< HEAD
import edu.wpi.first.wpilibj.DriverStation
import edu.wpi.first.wpilibj.DriverStation.Alliance
=======
import frc.robot.subsystems.launcher.Launcher
>>>>>>> 665544f3
import edu.wpi.first.wpilibj.PowerDistribution
import edu.wpi.first.wpilibj.TimedRobot
import edu.wpi.first.wpilibj2.command.CommandScheduler
import edu.wpi.first.wpilibj2.command.button.CommandXboxController
<<<<<<< HEAD
import frc.robot.subsystems.swerve.Drivebase
=======
import frc.robot.commands.Autos
import frc.robot.subsystems.Climb
import frc.robot.subsystems.swerve.Drivebase
import frc.robot.subsystems.intake.Intake
import frc.robot.subsystems.pivot.Pivot
>>>>>>> 665544f3
import org.littletonrobotics.junction.LogFileUtil
import org.littletonrobotics.junction.LoggedRobot
import org.littletonrobotics.junction.Logger
import org.littletonrobotics.junction.networktables.NT4Publisher
import org.littletonrobotics.junction.wpilog.WPILOGReader
import org.littletonrobotics.junction.wpilog.WPILOGWriter
import kotlin.jvm.optionals.getOrDefault

/**
 * The VM is configured to automatically run this object (which basically functions as a singleton class),
 * and to call the functions corresponding to each mode, as described in the TimedRobot documentation.
 * This is written as an object rather than a class since there should only ever be a single instance, and
 * it cannot take any constructor arguments. This makes it a natural fit to be an object in Kotlin.
 *
 * If you change the name of this object or its package after creating this project, you must also update
 * the `Main.kt` file in the project. (If you use the IDE's Rename or Move refactorings when renaming the
 * object or package, it will get changed everywhere.)
 */
object Robot : LoggedRobot() {

<<<<<<< HEAD
    //    val climb = Climb()
=======
//    val climb = Climb()
>>>>>>> 665544f3
//    val pivot = Pivot()
    val drivebase = Drivebase()
//    val intake = Intake()
//    val launcher = Launcher()


<<<<<<< HEAD
    val driverController: CommandXboxController = CommandXboxController(0).apply {
        // BINDINGS GO HERE
        drivebase.defaultCommand = drivebase.driveCommand(
            { -leftY },
            { -leftX },
            { -rightX },
            leftBumper()
        )
    }
=======
    val driverController: CommandXboxController = CommandXboxController(0)
>>>>>>> 665544f3

    private val routines: AutoRoutines = AutoRoutines(drivebase.factory, drivebase)

    init {
        Logger.recordMetadata("Project Name", "2024Crescendo")

        when (Constants.RobotConstants.mode) {
            Constants.RobotConstants.Mode.REAL -> {
                Logger.recordMetadata("Mode", "Real")
//                Logger.addDataReceiver(WPILOGWriter())
                Logger.addDataReceiver(NT4Publisher())
                PowerDistribution(1, PowerDistribution.ModuleType.kRev)
            }

            Constants.RobotConstants.Mode.SIM -> {
                Logger.recordMetadata("Mode", "Sim")
                Logger.addDataReceiver(WPILOGWriter())
                Logger.addDataReceiver(NT4Publisher())
            }

            Constants.RobotConstants.Mode.REPLAY -> {
                setUseTiming(false)
                Logger.recordMetadata("Mode", "Replay")
                val logPath = LogFileUtil.findReplayLog()
                Logger.setReplaySource(WPILOGReader(logPath))
                Logger.addDataReceiver(WPILOGWriter(LogFileUtil.addPathSuffix(logPath, "_replay")))
            }
        }

        Logger.start()
<<<<<<< HEAD

        DriverStation.silenceJoystickConnectionWarning(true)
=======
        configureBindings()
>>>>>>> 665544f3
    }

    private fun configureBindings() {
        drivebase.defaultCommand = drivebase.driveCommand(
            { -driverController.leftY },
            { -driverController.leftX },
            { -driverController.rightX },
            driverController.leftBumper()
        )
    }

    /**
     * This method is called every 20 ms, no matter the mode. Use this for items like
     * diagnostics that you want ran during disabled, autonomous, teleoperated and test.
     *
     * This runs after the mode specific periodic methods, but before LiveWindow and
     * SmartDashboard integrated updating.
     */
    override fun robotPeriodic() {
        // Runs the Scheduler.  This is responsible for polling buttons, adding newly-scheduled
        // commands, running already-scheduled commands, removing finished or interrupted commands,
        // and running subsystem periodic() methods.  This must be called from the robot's periodic
        // block in order for anything in the Command-based framework to work.
        CommandScheduler.getInstance().run()
    }

    /** This method is called once each time the robot enters Disabled mode.  */
    override fun disabledInit() {
    }

    override fun disabledPeriodic() {
    }

    /** This autonomous runs the autonomous command selected by your [RobotContainer] class.  */
    override fun autonomousInit() {
        routines.selectedRoutine.schedule()
    }

    /** This method is called periodically during autonomous.  */
    override fun autonomousPeriodic() {
    }

    override fun teleopInit() {
        routines.selectedRoutine.cancel()
    }

    /** This method is called periodically during operator control.  */
    override fun teleopPeriodic() {
    }

    override fun testInit() {
        // Cancels all running commands at the start of test mode.
        CommandScheduler.getInstance().cancelAll()
    }

    /** This method is called periodically during test mode.  */
    override fun testPeriodic() {
    }

    /** This method is called once when the robot is first started up.  */
    override fun simulationInit() {
    }

    /** This method is called periodically whilst in simulation.  */
    override fun simulationPeriodic() {
    }
}<|MERGE_RESOLUTION|>--- conflicted
+++ resolved
@@ -1,24 +1,16 @@
 package frc.robot
 
-<<<<<<< HEAD
 import edu.wpi.first.wpilibj.DriverStation
 import edu.wpi.first.wpilibj.DriverStation.Alliance
-=======
 import frc.robot.subsystems.launcher.Launcher
->>>>>>> 665544f3
 import edu.wpi.first.wpilibj.PowerDistribution
 import edu.wpi.first.wpilibj.TimedRobot
 import edu.wpi.first.wpilibj2.command.CommandScheduler
 import edu.wpi.first.wpilibj2.command.button.CommandXboxController
-<<<<<<< HEAD
 import frc.robot.subsystems.swerve.Drivebase
-=======
-import frc.robot.commands.Autos
 import frc.robot.subsystems.Climb
-import frc.robot.subsystems.swerve.Drivebase
 import frc.robot.subsystems.intake.Intake
 import frc.robot.subsystems.pivot.Pivot
->>>>>>> 665544f3
 import org.littletonrobotics.junction.LogFileUtil
 import org.littletonrobotics.junction.LoggedRobot
 import org.littletonrobotics.junction.Logger
@@ -39,30 +31,15 @@
  */
 object Robot : LoggedRobot() {
 
-<<<<<<< HEAD
-    //    val climb = Climb()
-=======
 //    val climb = Climb()
->>>>>>> 665544f3
 //    val pivot = Pivot()
     val drivebase = Drivebase()
 //    val intake = Intake()
 //    val launcher = Launcher()
 
 
-<<<<<<< HEAD
-    val driverController: CommandXboxController = CommandXboxController(0).apply {
-        // BINDINGS GO HERE
-        drivebase.defaultCommand = drivebase.driveCommand(
-            { -leftY },
-            { -leftX },
-            { -rightX },
-            leftBumper()
-        )
-    }
-=======
+
     val driverController: CommandXboxController = CommandXboxController(0)
->>>>>>> 665544f3
 
     private val routines: AutoRoutines = AutoRoutines(drivebase.factory, drivebase)
 
@@ -93,12 +70,8 @@
         }
 
         Logger.start()
-<<<<<<< HEAD
-
         DriverStation.silenceJoystickConnectionWarning(true)
-=======
         configureBindings()
->>>>>>> 665544f3
     }
 
     private fun configureBindings() {
