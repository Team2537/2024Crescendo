--- conflicted
+++ resolved
@@ -93,18 +93,11 @@
 
     private fun configureBindings() {
         drivebase.defaultCommand = drivebase.driveCommand(
-<<<<<<< HEAD
-            { -driverController.leftY.pow(3) },
-            { -driverController.leftX.pow(3) },
-            { -driverController.rightX },
+            { -MathUtil.applyDeadband(driverController.leftY, 0.05).pow(3) },
+            { -MathUtil.applyDeadband(driverController.leftX, 0.05).pow(3) },
+            { -MathUtil.applyDeadband(driverController.rightX, 0.05) },
             driverController.leftTrigger().negate(),
             driverController.rightTrigger()
-=======
-            { -MathUtil.applyDeadband(driverController.leftY, 0.05) },
-            { -MathUtil.applyDeadband(driverController.leftX, 0.05) },
-            { -MathUtil.applyDeadband(driverController.rightX, 0.05) },
-            driverController.leftBumper()
->>>>>>> ae939eb4
         )
 
         driverController.rightBumper().onTrue(InstantCommand({ drivebase.resetHeading() }))
