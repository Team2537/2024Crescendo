--- conflicted
+++ resolved
@@ -1,11 +1,6 @@
 package frc.robot
 
-<<<<<<< HEAD
-import Launcher
-import edu.wpi.first.units.Units
-=======
 import frc.robot.subsystems.launcher.Launcher
->>>>>>> 665544f3
 import edu.wpi.first.wpilibj.PowerDistribution
 import edu.wpi.first.wpilibj2.command.CommandScheduler
 import edu.wpi.first.wpilibj2.command.button.CommandXboxController
@@ -39,24 +34,7 @@
 //    val launcher = Launcher()
 
 
-<<<<<<< HEAD
-    val driverController: CommandXboxController = CommandXboxController(0).apply {
-        // BINDINGS GO HERE
-        drivebase.defaultCommand = drivebase.driveCommand(
-            { -leftY },
-            { -leftX },
-            { -rightX },
-            leftBumper()
-        )
-//        button(1).onTrue(pivot.sendToPosition(Units.Degrees.of(30.0)))
-//        button(2).onTrue(pivot.sendToPosition(Units.Degrees.of(60.0)))
-//        button(3).onTrue(pivot.home())
-        a().toggleOnTrue(pivot.manualControl { getRawAxis(1) })
-        b().onTrue(pivot.homeSensorless(15.0))
-    }
-=======
     val driverController: CommandXboxController = CommandXboxController(0)
->>>>>>> 665544f3
 
 
     init {
