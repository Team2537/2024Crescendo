package frc.robot.commands.vision

import SwerveSubsystem
import edu.wpi.first.math.controller.PIDController
import edu.wpi.first.math.geometry.Translation2d
import edu.wpi.first.wpilibj2.command.CommandBase
import frc.robot.subsystems.LimelightSubsystem
import frc.robot.util.SingletonXboxController
import kotlin.math.abs

class TrackTargetCommand : CommandBase() {
    private val limelightSubsystem = LimelightSubsystem
    private val drivebase = SwerveSubsystem
    private val pidController: PIDController

    private var rotation: Double = 0.0
    private var translation: Translation2d = Translation2d(0.0, 0.0)

    init {
        // each subsystem used by the command must be passed into the addRequirements() method
        addRequirements(limelightSubsystem, drivebase)
        pidController = PIDController(0.1, 0.0, 0.0)
    }

    override fun initialize() {}

    override fun execute() {
        rotation = pidController.calculate(limelightSubsystem.xOffset, 0.0)

<<<<<<< HEAD
        if ((abs(limelightSubsystem.getXOffset()) < 2 && limelightSubsystem.getArea() < 3.5) && limelightSubsystem.isTargetVisible()) {
=======


        if((abs(limelightSubsystem.xOffset) < 2 && limelightSubsystem.area < 3.5) && limelightSubsystem.targetVisible) {
>>>>>>> 91fc7156
            translation = Translation2d(0.3, -SingletonXboxController.leftX)
        } else {
            translation = Translation2d(0.0, -SingletonXboxController.leftX)
        }
        drivebase.drive(translation, rotation, false)
    }

    override fun isFinished(): Boolean {
        // TODO: Make this return true when this Command no longer needs to run execute()
        return false
    }

    override fun end(interrupted: Boolean) {}
}<|MERGE_RESOLUTION|>--- conflicted
+++ resolved
@@ -26,14 +26,8 @@
 
     override fun execute() {
         rotation = pidController.calculate(limelightSubsystem.xOffset, 0.0)
-
-<<<<<<< HEAD
-        if ((abs(limelightSubsystem.getXOffset()) < 2 && limelightSubsystem.getArea() < 3.5) && limelightSubsystem.isTargetVisible()) {
-=======
-
-
+        
         if((abs(limelightSubsystem.xOffset) < 2 && limelightSubsystem.area < 3.5) && limelightSubsystem.targetVisible) {
->>>>>>> 91fc7156
             translation = Translation2d(0.3, -SingletonXboxController.leftX)
         } else {
             translation = Translation2d(0.0, -SingletonXboxController.leftX)
