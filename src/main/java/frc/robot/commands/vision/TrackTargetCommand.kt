package frc.robot.commands.vision

import SwerveSubsystem
import edu.wpi.first.math.controller.PIDController
import edu.wpi.first.math.geometry.Translation2d
import edu.wpi.first.wpilibj2.command.CommandBase
import frc.robot.subsystems.LimelightSubsystem
import frc.robot.util.SingletonXboxController
import kotlin.math.abs

class TrackTargetCommand : CommandBase() {
    private val limelightSubsystem = LimelightSubsystem
    private val drivebase = SwerveSubsystem
    private val pidController: PIDController

    private var rotation: Double = 0.0
    private var translation: Translation2d = Translation2d(0.0, 0.0)

    init {
        // each subsystem used by the command must be passed into the addRequirements() method
        addRequirements(limelightSubsystem, drivebase)
        pidController = PIDController(0.1, 0.0, 0.0)
    }

    override fun initialize() {}

    override fun execute() {
<<<<<<< HEAD
        rotation = pidController.calculate(limelightSubsystem.xOffset, 0.0)

        if ((abs(limelightSubsystem.xOffset) < 2 && limelightSubsystem.area < 3.5) && limelightSubsystem.targetVisible) {

=======
        rotation = pidController.calculate(limelightSubsystem.getXOffset(), 0.0)

        if ((abs(limelightSubsystem.getXOffset()) < 2 && limelightSubsystem.getArea() < 3.5) && limelightSubsystem.isTargetVisible()) {
>>>>>>> bce66450
            translation = Translation2d(0.3, -SingletonXboxController.leftX)
        } else {
            translation = Translation2d(0.0, -SingletonXboxController.leftX)
        }
        drivebase.drive(translation, rotation, false)
    }

    override fun isFinished(): Boolean {
        // TODO: Make this return true when this Command no longer needs to run execute()
        return false
    }

    override fun end(interrupted: Boolean) {}
}<|MERGE_RESOLUTION|>--- conflicted
+++ resolved
@@ -25,16 +25,11 @@
     override fun initialize() {}
 
     override fun execute() {
-<<<<<<< HEAD
         rotation = pidController.calculate(limelightSubsystem.xOffset, 0.0)
 
         if ((abs(limelightSubsystem.xOffset) < 2 && limelightSubsystem.area < 3.5) && limelightSubsystem.targetVisible) {
 
-=======
-        rotation = pidController.calculate(limelightSubsystem.getXOffset(), 0.0)
 
-        if ((abs(limelightSubsystem.getXOffset()) < 2 && limelightSubsystem.getArea() < 3.5) && limelightSubsystem.isTargetVisible()) {
->>>>>>> bce66450
             translation = Translation2d(0.3, -SingletonXboxController.leftX)
         } else {
             translation = Translation2d(0.0, -SingletonXboxController.leftX)
