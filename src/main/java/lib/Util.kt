package lib

import edu.wpi.first.math.geometry.Pose2d
import edu.wpi.first.units.Angle
<<<<<<< HEAD
import edu.wpi.first.units.Distance
import edu.wpi.first.units.Measure
import edu.wpi.first.units.Units
=======
import edu.wpi.first.units.Measure
import edu.wpi.first.units.Units
import edu.wpi.first.units.Units.Degrees
import edu.wpi.first.units.Units.Radians
>>>>>>> d4ae7b17
import edu.wpi.first.wpilibj2.command.button.Trigger
import frc.robot.subsystems.SwerveSubsystem
import kotlinx.serialization.json.Json
import kotlinx.serialization.serializer
import lib.zones.Zone
import lib.zones.Zones
import kotlin.math.absoluteValue
<<<<<<< HEAD
import kotlin.math.atan
=======
import kotlin.math.atan2
>>>>>>> d4ae7b17
import kotlin.math.pow

/**
 * Temporary storage for extension functions and other useful tools
 * TODO: Potentially sort these functions into other files later on
 */

/**
 * Raises a base to an exponent *specifically to scale its value.*
 *
 * It will retain its sign, and will give proper (but negative) values
 * for all negative bases for all fractional exponents
 */
fun Double.powScale(exp: Double): Double {
    // (-1.0) ** 2.0 > 0                        <- bad
    // (-1.0) * |-1.0| ** (2.0 - 1) < 0         <- good
    // (-1.0) ** (3.0 / 2.0) => NaN             <- bad
    // (-1.0) * |-1.0| ** (2.0 / 3.0 - 1) == 1  <- good
    return this * this.absoluteValue.pow(exp - 1.0)
}

/**
 * Converts a boolean to a [Trigger] object
 */
fun Boolean.toTrigger(): Trigger {
    return Trigger { this }
}

<<<<<<< HEAD
=======
fun Pose2d.getAngleTo(other: Pose2d): Measure<Angle> {
    val relativePose = this.relativeTo(other)
    val fieldOffset: Measure<Angle> = Degrees.of(180.0)
    var angle: Measure<Angle> = Radians.of(atan2(relativePose.y, relativePose.x)).plus(fieldOffset)
    return angle
}

>>>>>>> d4ae7b17
inline fun <reified T> Json.encodeToString(data: T): String {
    return encodeToString(serializersModule.serializer(), data)
}

/**
 * Returns a trigger that is `true` while the position is inside the zone, and
 * `false` otherwise.
 *
 * @return A trigger that checks against a specific zone
 */
inline fun zoneTrigger(tag: String, crossinline position: () -> Pose2d = { SwerveSubsystem.getPose() }): Trigger {
    return zoneTrigger(Zones[tag], position)
}

/**
 * Returns a trigger that is `true` while the position is inside the zone, and
 * `false` otherwise.
 *
 * @return A trigger that checks against a specific zone
 */
inline fun zoneTrigger(zone: Zone, crossinline position: () -> Pose2d = { SwerveSubsystem.getPose() }): Trigger {
<<<<<<< HEAD
    return Trigger { position.invoke() in zone }
}

private fun getAngleToShootRaw(
    targetHeight: Double,
    targetDistance: Double,
    launcherHeight: Double,
    epsilon: Double = 0.001
): Double {
    return atan((targetHeight - launcherHeight) / targetDistance) + epsilon * 9.8 * targetDistance
}

/**
 * Gets the pitch angle required (approximately) to hit a target at a given distance.
 *
 * This function assumes that the projectile will travel in a straight line, while
 * giving a minor positive offset based on the distance to account for gravity.
 *
 * @param targetHeight The height of the target
 * @param targetDistance The distance from the launcher to the target
 * @param launcherHeight The height of the launcher
 * @param epsilon How much to scale the distance/gravity offset
 *
 * @return An angle of elevation to aim at relative to the horizontal
 */
fun getPitchTowardsTarget(
    targetHeight: Measure<Distance>,
    targetDistance: Measure<Distance>,
    launcherHeight: Measure<Distance>,
    epsilon: Double = 0.001
): Measure<Angle> {
    return Units.Radians.of(
        getAngleToShootRaw(
            targetHeight.`in`(Units.Meters),
            targetDistance.`in`(Units.Meters),
            launcherHeight.`in`(Units.Meters),
            epsilon)
    )
=======
    return Trigger { Zones[position.invoke()] == zone }
>>>>>>> d4ae7b17
}<|MERGE_RESOLUTION|>--- conflicted
+++ resolved
@@ -2,16 +2,11 @@
 
 import edu.wpi.first.math.geometry.Pose2d
 import edu.wpi.first.units.Angle
-<<<<<<< HEAD
 import edu.wpi.first.units.Distance
-import edu.wpi.first.units.Measure
-import edu.wpi.first.units.Units
-=======
 import edu.wpi.first.units.Measure
 import edu.wpi.first.units.Units
 import edu.wpi.first.units.Units.Degrees
 import edu.wpi.first.units.Units.Radians
->>>>>>> d4ae7b17
 import edu.wpi.first.wpilibj2.command.button.Trigger
 import frc.robot.subsystems.SwerveSubsystem
 import kotlinx.serialization.json.Json
@@ -19,11 +14,8 @@
 import lib.zones.Zone
 import lib.zones.Zones
 import kotlin.math.absoluteValue
-<<<<<<< HEAD
 import kotlin.math.atan
-=======
 import kotlin.math.atan2
->>>>>>> d4ae7b17
 import kotlin.math.pow
 
 /**
@@ -52,8 +44,6 @@
     return Trigger { this }
 }
 
-<<<<<<< HEAD
-=======
 fun Pose2d.getAngleTo(other: Pose2d): Measure<Angle> {
     val relativePose = this.relativeTo(other)
     val fieldOffset: Measure<Angle> = Degrees.of(180.0)
@@ -61,7 +51,6 @@
     return angle
 }
 
->>>>>>> d4ae7b17
 inline fun <reified T> Json.encodeToString(data: T): String {
     return encodeToString(serializersModule.serializer(), data)
 }
@@ -83,7 +72,6 @@
  * @return A trigger that checks against a specific zone
  */
 inline fun zoneTrigger(zone: Zone, crossinline position: () -> Pose2d = { SwerveSubsystem.getPose() }): Trigger {
-<<<<<<< HEAD
     return Trigger { position.invoke() in zone }
 }
 
@@ -122,7 +110,4 @@
             launcherHeight.`in`(Units.Meters),
             epsilon)
     )
-=======
-    return Trigger { Zones[position.invoke()] == zone }
->>>>>>> d4ae7b17
 }